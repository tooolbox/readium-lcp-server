--- conflicted
+++ resolved
@@ -185,11 +185,7 @@
 	if err != nil {
 		panic(err)
 	}
-<<<<<<< HEAD
-	req.Header.Set("Authorization", "Basic "+base64.StdEncoding.EncodeToString([]byte("laurent:laurent")))
-=======
 	req.Header.Set("Authorization", "Basic "+base64.StdEncoding.EncodeToString([]byte(auth.Username+":"+auth.Password)))
->>>>>>> 41efed47
 	res, err := client.Do(req)
 	if err != nil {
 		panic(err)
